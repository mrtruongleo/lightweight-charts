--- conflicted
+++ resolved
@@ -79,12 +79,7 @@
 
 `point` is not defined if an event was fired outside of the chart (for example on a mouse leave event).
 
-<<<<<<< HEAD
 `seriesPrices` contains all series prices according to the event point details. Key is a series, value is a number for single-value series types (line, area, histogram) or OHLC structure for candlestick and bar series.
-=======
-`seriesPrices` contains all series prices according to the event point details.
-
-### TimeRangeChangeEventHandler
 
 TimeRangeChangeEventHandler is a type of callback that is being used to get notified about chart time range changes.
 
@@ -94,5 +89,4 @@
 
 `TimeRange` is an object with `from` and `to` fields which are the first and last time points of a time range.
 
-`null` is returned if the chart has no data at all.
->>>>>>> 532da5dc
+`null` is returned if the chart has no data at all.