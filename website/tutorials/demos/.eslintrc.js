--- conflicted
+++ resolved
@@ -2,16 +2,13 @@
 	globals: {
 		document: false,
 		createChart: false,
-<<<<<<< HEAD
 		createYieldCurveChart: false,
 		UpDownMarkersPrimitive: false,
-=======
 		LineSeries: false,
 		AreaSeries: false,
 		BarSeries: false,
 		BaselineSeries: false,
 		CandlestickSeries: false,
 		HistogramSeries: false,
->>>>>>> d3cad8ef
 	},
 };