--- conflicted
+++ resolved
@@ -4,37 +4,21 @@
 	{
 		name: 'CJS',
 		path: 'dist/lightweight-charts.production.cjs',
-<<<<<<< HEAD
-		limit: '48.07 KB',
-=======
 		limit: '50.81 KB',
->>>>>>> 940635fa
 	},
 	{
 		name: 'ESM',
 		path: 'dist/lightweight-charts.production.mjs',
-<<<<<<< HEAD
-		limit: '48.02 KB',
-=======
 		limit: '50.72 KB',
->>>>>>> 940635fa
 	},
 	{
 		name: 'Standalone-ESM',
 		path: 'dist/lightweight-charts.standalone.production.mjs',
-<<<<<<< HEAD
-		limit: '49.71 KB',
-=======
 		limit: '52.41 KB',
->>>>>>> 940635fa
 	},
 	{
 		name: 'Standalone',
 		path: 'dist/lightweight-charts.standalone.production.js',
-<<<<<<< HEAD
-		limit: '49.76 KB',
-=======
 		limit: '52.46 KB',
->>>>>>> 940635fa
 	},
 ];