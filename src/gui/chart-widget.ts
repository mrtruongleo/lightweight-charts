--- conflicted
+++ resolved
@@ -647,7 +647,6 @@
 	private _isRightAxisVisible(): boolean {
 		return this._options.rightPriceScale.visible;
 	}
-<<<<<<< HEAD
 
 	private _installObserver(): boolean {
 		// eslint-disable-next-line no-restricted-syntax
@@ -672,7 +671,6 @@
 			this._observer.disconnect();
 		}
 	}
-=======
 }
 
 function disableSelection(element: HTMLElement): void {
@@ -685,5 +683,4 @@
 	(element as any).style.MozUserSelect = 'none';
 
 	element.style.webkitTapHighlightColor = 'transparent';
->>>>>>> 5e6327f6
 }