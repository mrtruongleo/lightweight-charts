import {
	BitmapCoordinatesRenderingScope,
	CanvasElementBitmapSizeBinding,
	CanvasRenderingTarget2D,
	equalSizes,
	MediaCoordinatesRenderingScope,
	Size,
	size,
	tryCreateCanvasRenderingTarget2D,
} from 'fancy-canvas';

import { clearRect } from '../helpers/canvas-helpers';
import { Delegate } from '../helpers/delegate';
import { IDestroyable } from '../helpers/idestroyable';
import { ISubscription } from '../helpers/isubscription';
import { makeFont } from '../helpers/make-font';

import { IDataSource } from '../model/idata-source';
import { InvalidationLevel } from '../model/invalidate-mask';
import { LayoutOptions } from '../model/layout-options';
import { TextWidthCache } from '../model/text-width-cache';
import { TickMarkWeight } from '../model/time-data';
import { TimeMark } from '../model/time-scale';
import { TimeAxisViewRendererOptions } from '../renderers/itime-axis-view-renderer';

import { createBoundCanvas } from './canvas-utils';
import { ChartWidget } from './chart-widget';
import { MouseEventHandler, MouseEventHandlers, MouseEventHandlerTouchEvent, TouchMouseEvent } from './mouse-event-handler';
import { PriceAxisStub, PriceAxisStubParams } from './price-axis-stub';

const enum Constants {
	BorderSize = 1,
	TickLength = 5,
}

const enum CursorType {
	Default,
	EwResize,
}

function markWithGreaterWeight(a: TimeMark, b: TimeMark): TimeMark {
	return a.weight > b.weight ? a : b;
}

export class TimeAxisWidget implements MouseEventHandlers, IDestroyable {
	private readonly _chart: ChartWidget;
	private readonly _options: LayoutOptions;
	private readonly _element: HTMLElement;
	private readonly _leftStubCell: HTMLElement;
	private readonly _rightStubCell: HTMLElement;
	private readonly _cell: HTMLElement;
	private readonly _dv: HTMLElement;
	private readonly _canvasBinding: CanvasElementBitmapSizeBinding;
	private readonly _topCanvasBinding: CanvasElementBitmapSizeBinding;
	private _leftStub: PriceAxisStub | null = null;
	private _rightStub: PriceAxisStub | null = null;
	private readonly _mouseEventHandler: MouseEventHandler;
	private _rendererOptions: TimeAxisViewRendererOptions | null = null;
	private _mouseDown: boolean = false;
	private _size: Size = size({ width: 0, height: 0 });
	private readonly _sizeChanged: Delegate<Size> = new Delegate();
	private readonly _widthCache: TextWidthCache = new TextWidthCache(5);
	private _isSettingSize: boolean = false;

	public constructor(chartWidget: ChartWidget) {
		this._chart = chartWidget;
		this._options = chartWidget.options().layout;

		this._element = document.createElement('tr');

		this._leftStubCell = document.createElement('td');
		this._leftStubCell.style.padding = '0';

		this._rightStubCell = document.createElement('td');
		this._rightStubCell.style.padding = '0';

		this._cell = document.createElement('td');
		this._cell.style.height = '25px';
		this._cell.style.padding = '0';

		this._dv = document.createElement('div');
		this._dv.style.width = '100%';
		this._dv.style.height = '100%';
		this._dv.style.position = 'relative';
		this._dv.style.overflow = 'hidden';
		this._cell.appendChild(this._dv);

		this._canvasBinding = createBoundCanvas(this._dv, size({ width: 16, height: 16 }));
		this._canvasBinding.subscribeSuggestedBitmapSizeChanged(this._canvasSuggestedBitmapSizeChangedHandler);
		const canvas = this._canvasBinding.canvasElement;
		canvas.style.position = 'absolute';
		canvas.style.zIndex = '1';
		canvas.style.left = '0';
		canvas.style.top = '0';

		this._topCanvasBinding = createBoundCanvas(this._dv, size({ width: 16, height: 16 }));
		this._topCanvasBinding.subscribeSuggestedBitmapSizeChanged(this._topCanvasSuggestedBitmapSizeChangedHandler);
		const topCanvas = this._topCanvasBinding.canvasElement;
		topCanvas.style.position = 'absolute';
		topCanvas.style.zIndex = '2';
		topCanvas.style.left = '0';
		topCanvas.style.top = '0';

		this._element.appendChild(this._leftStubCell);
		this._element.appendChild(this._cell);
		this._element.appendChild(this._rightStubCell);

		this._recreateStubs();
		this._chart.model().priceScalesOptionsChanged().subscribe(this._recreateStubs.bind(this), this);

		this._mouseEventHandler = new MouseEventHandler(
			this._topCanvasBinding.canvasElement,
			this,
			{
				treatVertTouchDragAsPageScroll: () => true,
				treatHorzTouchDragAsPageScroll: () => false,
			}
		);
	}

	public destroy(): void {
		this._mouseEventHandler.destroy();
		if (this._leftStub !== null) {
			this._leftStub.destroy();
		}
		if (this._rightStub !== null) {
			this._rightStub.destroy();
		}

		this._topCanvasBinding.unsubscribeSuggestedBitmapSizeChanged(this._topCanvasSuggestedBitmapSizeChangedHandler);
		this._topCanvasBinding.dispose();

		this._canvasBinding.unsubscribeSuggestedBitmapSizeChanged(this._canvasSuggestedBitmapSizeChangedHandler);
		this._canvasBinding.dispose();
	}

	public getElement(): HTMLElement {
		return this._element;
	}

	public leftStub(): PriceAxisStub | null {
		return this._leftStub;
	}

	public rightStub(): PriceAxisStub | null {
		return this._rightStub;
	}

	public mouseDownEvent(event: TouchMouseEvent): void {
		if (this._mouseDown) {
			return;
		}

		this._mouseDown = true;
		const model = this._chart.model();
		if (model.timeScale().isEmpty() || !this._chart.options().handleScale.axisPressedMouseMove.time) {
			return;
		}

		model.startScaleTime(event.localX);
	}

	public touchStartEvent(event: MouseEventHandlerTouchEvent): void {
		this.mouseDownEvent(event);
	}

	public mouseDownOutsideEvent(): void {
		const model = this._chart.model();
		if (!model.timeScale().isEmpty() && this._mouseDown) {
			this._mouseDown = false;
			if (this._chart.options().handleScale.axisPressedMouseMove.time) {
				model.endScaleTime();
			}
		}
	}

	public pressedMouseMoveEvent(event: TouchMouseEvent): void {
		const model = this._chart.model();
		if (model.timeScale().isEmpty() || !this._chart.options().handleScale.axisPressedMouseMove.time) {
			return;
		}

		model.scaleTimeTo(event.localX);
	}

	public touchMoveEvent(event: MouseEventHandlerTouchEvent): void {
		this.pressedMouseMoveEvent(event);
	}

	public mouseUpEvent(): void {
		this._mouseDown = false;
		const model = this._chart.model();
		if (model.timeScale().isEmpty() && !this._chart.options().handleScale.axisPressedMouseMove.time) {
			return;
		}

		model.endScaleTime();
	}

	public touchEndEvent(): void {
		this.mouseUpEvent();
	}

	public mouseDoubleClickEvent(): void {
		if (this._chart.options().handleScale.axisDoubleClickReset.time) {
			this._chart.model().resetTimeScale();
		}
	}

	public doubleTapEvent(): void {
		this.mouseDoubleClickEvent();
	}

	public mouseEnterEvent(): void {
		if (this._chart.model().options().handleScale.axisPressedMouseMove.time) {
			this._setCursor(CursorType.EwResize);
		}
	}

	public mouseLeaveEvent(): void {
		this._setCursor(CursorType.Default);
	}

	public getSize(): Size {
		return this._size;
	}

	public sizeChanged(): ISubscription<Size> {
		return this._sizeChanged;
	}

	public setSizes(timeAxisSize: Size, leftStubWidth: number, rightStubWidth: number): void {
		if (!equalSizes(this._size, timeAxisSize)) {
			this._size = timeAxisSize;

			this._isSettingSize = true;
			this._canvasBinding.resizeCanvasElement(timeAxisSize);
			this._topCanvasBinding.resizeCanvasElement(timeAxisSize);
			this._isSettingSize = false;

			this._cell.style.width = `${timeAxisSize.width}px`;
			this._cell.style.height = `${timeAxisSize.height}px`;

			this._sizeChanged.fire(timeAxisSize);
		}

		if (this._leftStub !== null) {
			this._leftStub.setSize(size({ width: leftStubWidth, height: timeAxisSize.height }));
		}
		if (this._rightStub !== null) {
			this._rightStub.setSize(size({ width: rightStubWidth, height: timeAxisSize.height }));
		}
	}

	public optimalHeight(): number {
		const rendererOptions = this._getRendererOptions();
		return Math.ceil(
			// rendererOptions.offsetSize +
			rendererOptions.borderSize +
			rendererOptions.tickLength +
			rendererOptions.fontSize +
			rendererOptions.paddingTop +
			rendererOptions.paddingBottom +
			rendererOptions.labelBottomOffset
		);
	}

	public update(): void {
		// this call has side-effect - it regenerates marks on the time scale
		this._chart.model().timeScale().marks();
	}

	public getBitmapSize(): Size {
		return this._canvasBinding.bitmapSize;
	}

	public drawBitmap(ctx: CanvasRenderingContext2D, x: number, y: number): void {
		const bitmapSize = this.getBitmapSize();
		if (bitmapSize.width > 0 && bitmapSize.height > 0) {
			ctx.drawImage(this._canvasBinding.canvasElement, x, y);
		}
	}

	public paint(type: InvalidationLevel): void {
		if (type === InvalidationLevel.None) {
			return;
		}

		if (type !== InvalidationLevel.Cursor) {
			this._canvasBinding.applySuggestedBitmapSize();
			const target = tryCreateCanvasRenderingTarget2D(this._canvasBinding);
			if (target !== null) {
				target.useBitmapCoordinateSpace((scope: BitmapCoordinatesRenderingScope) => {
					this._drawBackground(scope);
					this._drawBorder(scope);
				});
				this._drawTickMarks(target);
				// atm we don't have sources to be drawn on time axis except crosshair which is rendered on top level canvas
				// so let's don't call this code at all for now
				// this._drawLabels(this._chart.model().dataSources(), target);
			}

			if (this._leftStub !== null) {
				this._leftStub.paint(type);
			}
			if (this._rightStub !== null) {
				this._rightStub.paint(type);
			}
		}

<<<<<<< HEAD
		const topCtx = getContext2D(this._topCanvasBinding.canvas);
		const pixelRatio = this._topCanvasBinding.pixelRatio;

		topCtx.clearRect(0, 0, Math.ceil(this._size.w * pixelRatio), Math.ceil(this._size.h * pixelRatio));
		this._drawLabels([...this._chart.model().serieses(), this._chart.model().crosshairSource()], topCtx, pixelRatio);
=======
		this._topCanvasBinding.applySuggestedBitmapSize();
		const topTarget = tryCreateCanvasRenderingTarget2D(this._topCanvasBinding);
		if (topTarget !== null) {
			topTarget.useBitmapCoordinateSpace(({ context: ctx, bitmapSize }: BitmapCoordinatesRenderingScope) => {
				ctx.clearRect(0, 0, bitmapSize.width, bitmapSize.height);
			});
			this._drawLabels([this._chart.model().crosshairSource()], topTarget);
		}
>>>>>>> 7067f8cc
	}

	private _drawBackground({ context: ctx, bitmapSize }: BitmapCoordinatesRenderingScope): void {
		clearRect(ctx, 0, 0, bitmapSize.width, bitmapSize.height, this._chart.model().backgroundBottomColor());
	}

	private _drawBorder({ context: ctx, bitmapSize, verticalPixelRatio }: BitmapCoordinatesRenderingScope): void {
		if (this._chart.options().timeScale.borderVisible) {
			ctx.fillStyle = this._lineColor();

			const borderSize = Math.max(1, Math.floor(this._getRendererOptions().borderSize * verticalPixelRatio));

			ctx.fillRect(0, 0, bitmapSize.width, borderSize);
		}
	}

	private _drawTickMarks(target: CanvasRenderingTarget2D): void {
		const timeScale = this._chart.model().timeScale();
		const tickMarks = timeScale.marks();

		if (!tickMarks || tickMarks.length === 0) {
			return;
		}

		let maxWeight = tickMarks.reduce(markWithGreaterWeight, tickMarks[0]).weight;

		// special case: it looks strange if 15:00 is bold but 14:00 is not
		// so if maxWeight > TickMarkWeight.Hour1 and < TickMarkWeight.Day reduce it to TickMarkWeight.Hour1
		if (maxWeight > TickMarkWeight.Hour1 && maxWeight < TickMarkWeight.Day) {
			maxWeight = TickMarkWeight.Hour1;
		}

		const rendererOptions = this._getRendererOptions();

		const options = timeScale.options();
		if (options.borderVisible && options.ticksVisible) {
			target.useBitmapCoordinateSpace(({ context: ctx, horizontalPixelRatio, verticalPixelRatio }: BitmapCoordinatesRenderingScope) => {
				ctx.strokeStyle = this._lineColor();
				ctx.fillStyle = this._lineColor();

				const tickWidth = Math.max(1, Math.floor(horizontalPixelRatio));
				const tickOffset = Math.floor(horizontalPixelRatio * 0.5);

				ctx.beginPath();
				const tickLen = Math.round(rendererOptions.tickLength * verticalPixelRatio);
				for (let index = tickMarks.length; index--;) {
					const x = Math.round(tickMarks[index].coord * horizontalPixelRatio);
					ctx.rect(x - tickOffset, 0, tickWidth, tickLen);
				}

				ctx.fill();
			});
		}

		target.useMediaCoordinateSpace(({ context: ctx }: MediaCoordinatesRenderingScope) => {
			const yText = (
				rendererOptions.borderSize +
				rendererOptions.tickLength +
				rendererOptions.paddingTop +
				rendererOptions.fontSize / 2
			);

			ctx.textAlign = 'center';
			ctx.textBaseline = 'middle';
			ctx.fillStyle = this._textColor();

			// draw base marks
			ctx.font = this._baseFont();
			for (const tickMark of tickMarks) {
				if (tickMark.weight < maxWeight) {
					const coordinate = tickMark.needAlignCoordinate ? this._alignTickMarkLabelCoordinate(ctx, tickMark.coord, tickMark.label) : tickMark.coord;
					ctx.fillText(tickMark.label, coordinate, yText);
				}
			}
			ctx.font = this._baseBoldFont();
			for (const tickMark of tickMarks) {
				if (tickMark.weight >= maxWeight) {
					const coordinate = tickMark.needAlignCoordinate ? this._alignTickMarkLabelCoordinate(ctx, tickMark.coord, tickMark.label) : tickMark.coord;
					ctx.fillText(tickMark.label, coordinate, yText);
				}
			}
		});
	}

	private _alignTickMarkLabelCoordinate(ctx: CanvasRenderingContext2D, coordinate: number, labelText: string): number {
		const labelWidth = this._widthCache.measureText(ctx, labelText);
		const labelWidthHalf = labelWidth / 2;
		const leftTextCoordinate = Math.floor(coordinate - labelWidthHalf) + 0.5;

		if (leftTextCoordinate < 0) {
			coordinate = coordinate + Math.abs(0 - leftTextCoordinate);
		} else if (leftTextCoordinate + labelWidth > this._size.width) {
			coordinate = coordinate - Math.abs(this._size.width - (leftTextCoordinate + labelWidth));
		}

		return coordinate;
	}

	private _drawLabels(sources: readonly IDataSource[], target: CanvasRenderingTarget2D): void {
		const rendererOptions = this._getRendererOptions();
		for (const source of sources) {
			for (const view of source.timeAxisViews()) {
				view.renderer().draw(target, rendererOptions);
			}
		}
	}

	private _lineColor(): string {
		return this._chart.options().timeScale.borderColor;
	}

	private _textColor(): string {
		return this._options.textColor;
	}

	private _fontSize(): number {
		return this._options.fontSize;
	}

	private _baseFont(): string {
		return makeFont(this._fontSize(), this._options.fontFamily);
	}

	private _baseBoldFont(): string {
		return makeFont(this._fontSize(), this._options.fontFamily, 'bold');
	}

	private _getRendererOptions(): Readonly<TimeAxisViewRendererOptions> {
		if (this._rendererOptions === null) {
			this._rendererOptions = {
				borderSize: Constants.BorderSize,
				baselineOffset: NaN,
				paddingTop: NaN,
				paddingBottom: NaN,
				paddingHorizontal: NaN,
				tickLength: Constants.TickLength,
				fontSize: NaN,
				font: '',
				widthCache: new TextWidthCache(),
				labelBottomOffset: 0,
			};
		}

		const rendererOptions = this._rendererOptions;
		const newFont = this._baseFont();

		if (rendererOptions.font !== newFont) {
			const fontSize = this._fontSize();
			rendererOptions.fontSize = fontSize;
			rendererOptions.font = newFont;
			rendererOptions.paddingTop = 3 * fontSize / 12;
			rendererOptions.paddingBottom = 3 * fontSize / 12;
			rendererOptions.paddingHorizontal = 9 * fontSize / 12;
			rendererOptions.baselineOffset = 0;
			rendererOptions.labelBottomOffset = 4 * fontSize / 12;
			rendererOptions.widthCache.reset();
		}

		return this._rendererOptions;
	}

	private _setCursor(type: CursorType): void {
		this._cell.style.cursor = type === CursorType.EwResize ? 'ew-resize' : 'default';
	}

	private _recreateStubs(): void {
		const model = this._chart.model();
		const options = model.options();
		if (!options.leftPriceScale.visible && this._leftStub !== null) {
			this._leftStubCell.removeChild(this._leftStub.getElement());
			this._leftStub.destroy();
			this._leftStub = null;
		}
		if (!options.rightPriceScale.visible && this._rightStub !== null) {
			this._rightStubCell.removeChild(this._rightStub.getElement());
			this._rightStub.destroy();
			this._rightStub = null;
		}
		const rendererOptionsProvider = this._chart.model().rendererOptionsProvider();
		const params: PriceAxisStubParams = {
			rendererOptionsProvider: rendererOptionsProvider,
		};

		const borderVisibleGetter = () => {
			return options.leftPriceScale.borderVisible && model.timeScale().options().borderVisible;
		};

		const bottomColorGetter = () => model.backgroundBottomColor();

		if (options.leftPriceScale.visible && this._leftStub === null) {
			this._leftStub = new PriceAxisStub('left', options, params, borderVisibleGetter, bottomColorGetter);
			this._leftStubCell.appendChild(this._leftStub.getElement());
		}
		if (options.rightPriceScale.visible && this._rightStub === null) {
			this._rightStub = new PriceAxisStub('right', options, params, borderVisibleGetter, bottomColorGetter);
			this._rightStubCell.appendChild(this._rightStub.getElement());
		}
	}

	private readonly _canvasSuggestedBitmapSizeChangedHandler = () => {
		if (!this._isSettingSize) {
			this._chart.model().lightUpdate();
		}
	};

	private readonly _topCanvasSuggestedBitmapSizeChangedHandler = () => {
		if (!this._isSettingSize) {
			this._chart.model().lightUpdate();
		}
	};
}<|MERGE_RESOLUTION|>--- conflicted
+++ resolved
@@ -308,22 +308,14 @@
 			}
 		}
 
-<<<<<<< HEAD
-		const topCtx = getContext2D(this._topCanvasBinding.canvas);
-		const pixelRatio = this._topCanvasBinding.pixelRatio;
-
-		topCtx.clearRect(0, 0, Math.ceil(this._size.w * pixelRatio), Math.ceil(this._size.h * pixelRatio));
-		this._drawLabels([...this._chart.model().serieses(), this._chart.model().crosshairSource()], topCtx, pixelRatio);
-=======
 		this._topCanvasBinding.applySuggestedBitmapSize();
 		const topTarget = tryCreateCanvasRenderingTarget2D(this._topCanvasBinding);
 		if (topTarget !== null) {
 			topTarget.useBitmapCoordinateSpace(({ context: ctx, bitmapSize }: BitmapCoordinatesRenderingScope) => {
 				ctx.clearRect(0, 0, bitmapSize.width, bitmapSize.height);
 			});
-			this._drawLabels([this._chart.model().crosshairSource()], topTarget);
-		}
->>>>>>> 7067f8cc
+			this._drawLabels([...this._chart.model().serieses(), this._chart.model().crosshairSource()], topTarget);
+		}
 	}
 
 	private _drawBackground({ context: ctx, bitmapSize }: BitmapCoordinatesRenderingScope): void {
