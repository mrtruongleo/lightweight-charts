import { IPriceFormatter } from '../formatters/iprice-formatter';
import { PercentageFormatter } from '../formatters/percentage-formatter';
import { PriceFormatter } from '../formatters/price-formatter';
import { VolumeFormatter } from '../formatters/volume-formatter';

import { ensureNotNull } from '../helpers/assertions';
import { IDestroyable } from '../helpers/idestroyable';
import { isInteger, merge } from '../helpers/strict-type-checks';

import { SeriesAreaPaneView } from '../views/pane/area-pane-view';
import { SeriesBarsPaneView } from '../views/pane/bars-pane-view';
import { SeriesBaselinePaneView } from '../views/pane/baseline-pane-view';
import { SeriesCandlesticksPaneView } from '../views/pane/candlesticks-pane-view';
import { SeriesHistogramPaneView } from '../views/pane/histogram-pane-view';
import { IPaneView } from '../views/pane/ipane-view';
import { IUpdatablePaneView } from '../views/pane/iupdatable-pane-view';
import { SeriesLinePaneView } from '../views/pane/line-pane-view';
import { PanePriceAxisView } from '../views/pane/pane-price-axis-view';
import { SeriesHorizontalBaseLinePaneView } from '../views/pane/series-horizontal-base-line-pane-view';
import { SeriesLastPriceAnimationPaneView } from '../views/pane/series-last-price-animation-pane-view';
import { SeriesMarkersPaneView } from '../views/pane/series-markers-pane-view';
import { SeriesPriceLinePaneView } from '../views/pane/series-price-line-pane-view';
import { IPriceAxisView } from '../views/price-axis/iprice-axis-view';
import { SeriesPriceAxisView } from '../views/price-axis/series-price-axis-view';

import { AutoscaleInfoImpl } from './autoscale-info-impl';
import { BarPrice, BarPrices } from './bar';
import { ChartModel } from './chart-model';
import { Coordinate } from './coordinate';
import { CustomPriceLine } from './custom-price-line';
import { isDefaultPriceScale } from './default-price-scale';
import { FirstValue } from './iprice-data-source';
import { Pane } from './pane';
import { PlotRowValueIndex } from './plot-data';
import { PlotRowSearchMode } from './plot-list';
import { PriceDataSource } from './price-data-source';
import { PriceLineOptions } from './price-line-options';
import { PriceRangeImpl } from './price-range-impl';
import { PriceScale } from './price-scale';
import { SeriesBarColorer } from './series-bar-colorer';
import { createSeriesPlotList, SeriesPlotList, SeriesPlotRow } from './series-data';
import { InternalSeriesMarker, SeriesMarker } from './series-markers';
import {
	AreaStyleOptions,
	BaselineStyleOptions,
	HistogramStyleOptions,
	LineStyleOptions,
	SeriesOptionsMap,
	SeriesPartialOptionsMap,
	SeriesType,
} from './series-options';
import { TimePoint, TimePointIndex } from './time-data';

export interface LastValueDataResultWithoutData {
	noData: true;
}

export interface LastValueDataResultWithData {
	noData: false;

	price: number;
	text: string;
	formattedPriceAbsolute: string;
	formattedPricePercentage: string;
	color: string;
	coordinate: Coordinate;
	index: TimePointIndex;
}

export type LastValueDataResult = LastValueDataResultWithoutData | LastValueDataResultWithData;

export interface MarkerData {
	price: BarPrice;
	radius: number;
	borderColor: string | null;
	backgroundColor: string;
}

export interface SeriesDataAtTypeMap {
	Bar: BarPrices;
	Candlestick: BarPrices;
	Area: BarPrice;
	Baseline: BarPrice;
	Line: BarPrice;
	Histogram: BarPrice;
}

<<<<<<< HEAD
// note that if would like to use `Omit` here - you can't due https://github.com/microsoft/TypeScript/issues/36981
=======
export interface SeriesUpdateInfo {
	lastBarUpdatedOrNewBarsAddedToTheRight: boolean;
}

// TODO: uncomment following strings after fixing typescript bug
// https://github.com/microsoft/TypeScript/issues/36981
// export type SeriesOptionsInternal<T extends SeriesType = SeriesType> = Omit<SeriesPartialOptionsMap[T], 'overlay'>;
// export type SeriesPartialOptionsInternal<T extends SeriesType = SeriesType> = Omit<SeriesPartialOptionsMap[T], 'overlay'>;

>>>>>>> 483bc61a
export type SeriesOptionsInternal<T extends SeriesType = SeriesType> = SeriesOptionsMap[T];
export type SeriesPartialOptionsInternal<T extends SeriesType = SeriesType> = SeriesPartialOptionsMap[T];

export class Series<T extends SeriesType = SeriesType> extends PriceDataSource implements IDestroyable {
	private readonly _seriesType: T;
	private _data: SeriesPlotList<T> = createSeriesPlotList();
	private readonly _priceAxisViews: IPriceAxisView[];
	private readonly _panePriceAxisView: PanePriceAxisView;
	private _formatter!: IPriceFormatter;
	private readonly _priceLineView: SeriesPriceLinePaneView = new SeriesPriceLinePaneView(this);
	private readonly _customPriceLines: CustomPriceLine[] = [];
	private readonly _baseHorizontalLineView: SeriesHorizontalBaseLinePaneView = new SeriesHorizontalBaseLinePaneView(this);
	private _paneView!: IUpdatablePaneView;
	private readonly _lastPriceAnimationPaneView: SeriesLastPriceAnimationPaneView | null = null;
	private _barColorerCache: SeriesBarColorer | null = null;
	private readonly _options: SeriesOptionsInternal<T>;
	private _markers: SeriesMarker<TimePoint>[] = [];
	private _indexedMarkers: InternalSeriesMarker<TimePointIndex>[] = [];
	private _markersPaneView!: SeriesMarkersPaneView;
	private _animationTimeoutId: TimerId | null = null;

	public constructor(model: ChartModel, options: SeriesOptionsInternal<T>, seriesType: T) {
		super(model);
		this._options = options;
		this._seriesType = seriesType;

		const priceAxisView = new SeriesPriceAxisView(this);
		this._priceAxisViews = [priceAxisView];

		this._panePriceAxisView = new PanePriceAxisView(priceAxisView, this, model);

		if (seriesType === 'Area' || seriesType === 'Line' || seriesType === 'Baseline') {
			this._lastPriceAnimationPaneView = new SeriesLastPriceAnimationPaneView(this as Series<'Area'> | Series<'Line'> | Series<'Baseline'>);
		}

		this._recreateFormatter();

		this._recreatePaneViews();
	}

	public destroy(): void {
		if (this._animationTimeoutId !== null) {
			clearTimeout(this._animationTimeoutId);
		}
	}

	public priceLineColor(lastBarColor: string): string {
		return this._options.priceLineColor || lastBarColor;
	}

	public lastValueData(globalLast: boolean): LastValueDataResult {
		const noDataRes: LastValueDataResultWithoutData = { noData: true };

		const priceScale = this.priceScale();

		if (this.model().timeScale().isEmpty() || priceScale.isEmpty() || this._data.isEmpty()) {
			return noDataRes;
		}

		const visibleBars = this.model().timeScale().visibleStrictRange();
		const firstValue = this.firstValue();
		if (visibleBars === null || firstValue === null) {
			return noDataRes;
		}

		// find range of bars inside range
		// TODO: make it more optimal
		let bar: SeriesPlotRow<T> | null;
		let lastIndex: TimePointIndex;
		if (globalLast) {
			const lastBar = this._data.last();
			if (lastBar === null) {
				return noDataRes;
			}

			bar = lastBar;
			lastIndex = lastBar.index;
		} else {
			const endBar = this._data.search(visibleBars.right(), PlotRowSearchMode.NearestLeft);
			if (endBar === null) {
				return noDataRes;
			}

			bar = this._data.valueAt(endBar.index);
			if (bar === null) {
				return noDataRes;
			}
			lastIndex = endBar.index;
		}

		const price = bar.value[PlotRowValueIndex.Close];
		const barColorer = this.barColorer();
		const style = barColorer.barStyle(lastIndex, { value: bar });
		const coordinate = priceScale.priceToCoordinate(price, firstValue.value);

		return {
			noData: false,
			price,
			text: priceScale.formatPrice(price, firstValue.value),
			formattedPriceAbsolute: priceScale.formatPriceAbsolute(price),
			formattedPricePercentage: priceScale.formatPricePercentage(price, firstValue.value),
			color: style.barColor,
			coordinate: coordinate,
			index: lastIndex,
		};
	}

	public barColorer(): SeriesBarColorer {
		if (this._barColorerCache !== null) {
			return this._barColorerCache;
		}

		this._barColorerCache = new SeriesBarColorer(this);
		return this._barColorerCache;
	}

	public options(): Readonly<SeriesOptionsMap[T]> {
		return this._options as SeriesOptionsMap[T];
	}

	public applyOptions(options: SeriesPartialOptionsInternal<T>): void {
		const targetPriceScaleId = options.priceScaleId;
		if (targetPriceScaleId !== undefined && targetPriceScaleId !== this._options.priceScaleId) {
			// series cannot do it itself, ask model
			this.model().moveSeriesToScale(this, targetPriceScaleId);
		}
		merge(this._options, options);

		if (options.priceFormat !== undefined) {
			this._recreateFormatter();
		}

		this.model().updateSource(this);

		// a series might affect crosshair by some options (like crosshair markers)
		// that's why we need to update crosshair as well
		this.model().updateCrosshair();

		this._paneView.update('options');
	}

	public setData(data: readonly SeriesPlotRow<T>[], updateInfo?: SeriesUpdateInfo): void {
		this._data.setData(data);

		this._recalculateMarkers();

		this._paneView.update('data');
		this._markersPaneView.update('data');

		if (this._lastPriceAnimationPaneView !== null) {
			if (updateInfo && updateInfo.lastBarUpdatedOrNewBarsAddedToTheRight) {
				this._lastPriceAnimationPaneView.onNewRealtimeDataReceived();
			} else if (data.length === 0) {
				this._lastPriceAnimationPaneView.onDataCleared();
			}
		}

		const sourcePane = this.model().paneForSource(this);
		this.model().recalculatePane(sourcePane);
		this.model().updateSource(this);
		this.model().updateCrosshair();
		this.model().lightUpdate();
	}

	public setMarkers(data: SeriesMarker<TimePoint>[]): void {
		this._markers = data.map<SeriesMarker<TimePoint>>((item: SeriesMarker<TimePoint>) => ({ ...item }));
		this._recalculateMarkers();
		const sourcePane = this.model().paneForSource(this);
		this._markersPaneView.update('data');
		this.model().recalculatePane(sourcePane);
		this.model().updateSource(this);
		this.model().updateCrosshair();
		this.model().lightUpdate();
	}

	public indexedMarkers(): InternalSeriesMarker<TimePointIndex>[] {
		return this._indexedMarkers;
	}

	public createPriceLine(options: PriceLineOptions): CustomPriceLine {
		const result = new CustomPriceLine(this, options);
		this._customPriceLines.push(result);
		this.model().updateSource(this);
		return result;
	}

	public removePriceLine(line: CustomPriceLine): void {
		const index = this._customPriceLines.indexOf(line);
		if (index !== -1) {
			this._customPriceLines.splice(index, 1);
		}
		this.model().updateSource(this);
	}

	public seriesType(): T {
		return this._seriesType;
	}

	public firstValue(): FirstValue | null {
		const bar = this.firstBar();
		if (bar === null) {
			return null;
		}

		return {
			value: bar.value[PlotRowValueIndex.Close],
			timePoint: bar.time,
		};
	}

	public firstBar(): SeriesPlotRow<T> | null {
		const visibleBars = this.model().timeScale().visibleStrictRange();
		if (visibleBars === null) {
			return null;
		}

		const startTimePoint = visibleBars.left();
		return this._data.search(startTimePoint, PlotRowSearchMode.NearestRight);
	}

	public bars(): SeriesPlotList<T> {
		return this._data;
	}

	public dataAt(time: TimePointIndex): SeriesDataAtTypeMap[SeriesType] | null {
		const prices = this._data.valueAt(time);
		if (prices === null) {
			return null;
		}
		if (this._seriesType === 'Bar' || this._seriesType === 'Candlestick') {
			return {
				open: prices.value[PlotRowValueIndex.Open] as BarPrice,
				high: prices.value[PlotRowValueIndex.High] as BarPrice,
				low: prices.value[PlotRowValueIndex.Low] as BarPrice,
				close: prices.value[PlotRowValueIndex.Close] as BarPrice,
			};
		} else {
			return prices.value[PlotRowValueIndex.Close] as BarPrice;
		}
	}

	public topPaneViews(pane: Pane): readonly IPaneView[] {
		const animationPaneView = this._lastPriceAnimationPaneView;
		if (animationPaneView === null || !animationPaneView.visible()) {
			return [];
		}

		if (this._animationTimeoutId === null && animationPaneView.animationActive()) {
			this._animationTimeoutId = setTimeout(
				() => {
					this._animationTimeoutId = null;
					this.model().cursorUpdate();
				},
				0
			);
		}

		animationPaneView.invalidateStage();
		return [animationPaneView];
	}

	public paneViews(): readonly IPaneView[] {
		const res: IPaneView[] = [];

		if (!this._isOverlay()) {
			res.push(this._baseHorizontalLineView);
		}

		res.push(
			this._paneView,
			this._priceLineView,
			this._panePriceAxisView,
			this._markersPaneView
		);

		for (const customPriceLine of this._customPriceLines) {
			res.push(...customPriceLine.paneViews());
		}

		return res;
	}

	public override priceAxisViews(pane: Pane, priceScale: PriceScale): readonly IPriceAxisView[] {
		if (priceScale !== this._priceScale && !this._isOverlay()) {
			return [];
		}
		const result = [...this._priceAxisViews];
		for (const customPriceLine of this._customPriceLines) {
			result.push(customPriceLine.priceAxisView());
		}
		return result;
	}

	public autoscaleInfo(startTimePoint: TimePointIndex, endTimePoint: TimePointIndex): AutoscaleInfoImpl | null {
		if (this._options.autoscaleInfoProvider !== undefined) {
			const autoscaleInfo = this._options.autoscaleInfoProvider(() => {
				const res = this._autoscaleInfoImpl(startTimePoint, endTimePoint);
				return (res === null) ? null : res.toRaw();
			});

			return AutoscaleInfoImpl.fromRaw(autoscaleInfo);
		}
		return this._autoscaleInfoImpl(startTimePoint, endTimePoint);
	}

	public minMove(): number {
		return this._options.priceFormat.minMove;
	}

	public formatter(): IPriceFormatter {
		return this._formatter;
	}

	public updateAllViews(): void {
		this._paneView.update();
		this._markersPaneView.update();

		for (const priceAxisView of this._priceAxisViews) {
			priceAxisView.update();
		}

		for (const customPriceLine of this._customPriceLines) {
			customPriceLine.update();
		}

		this._priceLineView.update();
		this._baseHorizontalLineView.update();
		this._lastPriceAnimationPaneView?.update();
	}

	public override priceScale(): PriceScale {
		return ensureNotNull(super.priceScale());
	}

	public markerDataAtIndex(index: TimePointIndex): MarkerData | null {
		const getValue = (this._seriesType === 'Line' || this._seriesType === 'Area' || this._seriesType === 'Baseline') &&
			(this._options as (LineStyleOptions | AreaStyleOptions | BaselineStyleOptions)).crosshairMarkerVisible;

		if (!getValue) {
			return null;
		}
		const bar = this._data.valueAt(index);
		if (bar === null) {
			return null;
		}
		const price = bar.value[PlotRowValueIndex.Close] as BarPrice;
		const radius = this._markerRadius();
		const borderColor = this._markerBorderColor();
		const backgroundColor = this._markerBackgroundColor(index);
		return { price, radius, borderColor, backgroundColor };
	}

	public title(): string {
		return this._options.title;
	}

	public override visible(): boolean {
		return this._options.visible;
	}

	private _isOverlay(): boolean {
		const priceScale = this.priceScale();
		return !isDefaultPriceScale(priceScale.id());
	}

	private _autoscaleInfoImpl(startTimePoint: TimePointIndex, endTimePoint: TimePointIndex): AutoscaleInfoImpl | null {
		if (!isInteger(startTimePoint) || !isInteger(endTimePoint) || this._data.isEmpty()) {
			return null;
		}

		// TODO: refactor this
		// series data is strongly hardcoded to keep bars
		const plots = this._seriesType === 'Line' || this._seriesType === 'Area' || this._seriesType === 'Baseline' || this._seriesType === 'Histogram'
			? [PlotRowValueIndex.Close]
			: [PlotRowValueIndex.Low, PlotRowValueIndex.High];

		const barsMinMax = this._data.minMaxOnRangeCached(startTimePoint, endTimePoint, plots);

		let range = barsMinMax !== null ? new PriceRangeImpl(barsMinMax.min, barsMinMax.max) : null;

		if (this.seriesType() === 'Histogram') {
			const base = (this._options as HistogramStyleOptions).base;
			const rangeWithBase = new PriceRangeImpl(base, base);
			range = range !== null ? range.merge(rangeWithBase) : rangeWithBase;
		}

		return new AutoscaleInfoImpl(range,	this._markersPaneView.autoScaleMargins());
	}

	private _markerRadius(): number {
		switch (this._seriesType) {
			case 'Line':
			case 'Area':
			case 'Baseline':
				return (this._options as (LineStyleOptions | AreaStyleOptions | BaselineStyleOptions)).crosshairMarkerRadius;
		}

		return 0;
	}

	private _markerBorderColor(): string | null {
		switch (this._seriesType) {
			case 'Line':
			case 'Area':
			case 'Baseline': {
				const crosshairMarkerBorderColor = (this._options as (LineStyleOptions | AreaStyleOptions | BaselineStyleOptions)).crosshairMarkerBorderColor;
				if (crosshairMarkerBorderColor.length !== 0) {
					return crosshairMarkerBorderColor;
				}
			}
		}

		return null;
	}

	private _markerBackgroundColor(index: TimePointIndex): string {
		switch (this._seriesType) {
			case 'Line':
			case 'Area':
			case 'Baseline': {
				const crosshairMarkerBackgroundColor = (this._options as (LineStyleOptions | AreaStyleOptions | BaselineStyleOptions)).crosshairMarkerBackgroundColor;
				if (crosshairMarkerBackgroundColor.length !== 0) {
					return crosshairMarkerBackgroundColor;
				}
			}
		}

		return this.barColorer().barStyle(index).barColor;
	}

	private _recreateFormatter(): void {
		switch (this._options.priceFormat.type) {
			case 'custom': {
				this._formatter = { format: this._options.priceFormat.formatter };
				break;
			}
			case 'volume': {
				this._formatter = new VolumeFormatter(this._options.priceFormat.precision);
				break;
			}
			case 'percent': {
				this._formatter = new PercentageFormatter(this._options.priceFormat.precision);
				break;
			}
			default: {
				const priceScale = Math.pow(10, this._options.priceFormat.precision);
				this._formatter = new PriceFormatter(
					priceScale,
					this._options.priceFormat.minMove * priceScale
				);
			}
		}

		if (this._priceScale !== null) {
			this._priceScale.updateFormatter();
		}
	}

	private _recalculateMarkers(): void {
		const timeScale = this.model().timeScale();
		if (timeScale.isEmpty() || this._data.size() === 0) {
			this._indexedMarkers = [];
			return;
		}

		const firstDataIndex = ensureNotNull(this._data.firstIndex());

		this._indexedMarkers = this._markers.map<InternalSeriesMarker<TimePointIndex>>((marker: SeriesMarker<TimePoint>, index: number) => {
			// the first find index on the time scale (across all series)
			const timePointIndex = ensureNotNull(timeScale.timeToIndex(marker.time, true));

			// and then search that index inside the series data
			const searchMode = timePointIndex < firstDataIndex ? PlotRowSearchMode.NearestRight : PlotRowSearchMode.NearestLeft;
			const seriesDataIndex = ensureNotNull(this._data.search(timePointIndex, searchMode)).index;
			return {
				time: seriesDataIndex,
				position: marker.position,
				shape: marker.shape,
				color: marker.color,
				id: marker.id,
				internalId: index,
				text: marker.text,
				size: marker.size,
			};
		});
	}

	private _recreatePaneViews(): void {
		this._markersPaneView = new SeriesMarkersPaneView(this, this.model());

		switch (this._seriesType) {
			case 'Bar': {
				this._paneView = new SeriesBarsPaneView(this as Series<'Bar'>, this.model());
				break;
			}

			case 'Candlestick': {
				this._paneView = new SeriesCandlesticksPaneView(this as Series<'Candlestick'>, this.model());
				break;
			}

			case 'Line': {
				this._paneView = new SeriesLinePaneView(this as Series<'Line'>, this.model());
				break;
			}

			case 'Area': {
				this._paneView = new SeriesAreaPaneView(this as Series<'Area'>, this.model());
				break;
			}

			case 'Baseline': {
				this._paneView = new SeriesBaselinePaneView(this as Series<'Baseline'>, this.model());
				break;
			}

			case 'Histogram': {
				this._paneView = new SeriesHistogramPaneView(this as Series<'Histogram'>, this.model());
				break;
			}

			default: throw Error('Unknown chart style assigned: ' + this._seriesType);
		}
	}
}<|MERGE_RESOLUTION|>--- conflicted
+++ resolved
@@ -85,19 +85,11 @@
 	Histogram: BarPrice;
 }
 
-<<<<<<< HEAD
-// note that if would like to use `Omit` here - you can't due https://github.com/microsoft/TypeScript/issues/36981
-=======
 export interface SeriesUpdateInfo {
 	lastBarUpdatedOrNewBarsAddedToTheRight: boolean;
 }
 
-// TODO: uncomment following strings after fixing typescript bug
-// https://github.com/microsoft/TypeScript/issues/36981
-// export type SeriesOptionsInternal<T extends SeriesType = SeriesType> = Omit<SeriesPartialOptionsMap[T], 'overlay'>;
-// export type SeriesPartialOptionsInternal<T extends SeriesType = SeriesType> = Omit<SeriesPartialOptionsMap[T], 'overlay'>;
-
->>>>>>> 483bc61a
+// note that if would like to use `Omit` here - you can't due https://github.com/microsoft/TypeScript/issues/36981
 export type SeriesOptionsInternal<T extends SeriesType = SeriesType> = SeriesOptionsMap[T];
 export type SeriesPartialOptionsInternal<T extends SeriesType = SeriesType> = SeriesPartialOptionsMap[T];
 
