--- conflicted
+++ resolved
@@ -162,18 +162,16 @@
 	ticksVisible: boolean;
 
 	/**
-<<<<<<< HEAD
 	 * Maximum tick mark label length. Used to override the default 8 character maximum length.
 	 *
 	 * @defaultValue `undefined`
 	 */
 	tickMarkMaxCharacterLength?: number;
-=======
-	 * Chanes horizontal scale makes generation
-	 * With this flag equal to true, marks of the wame weight are drawn all or not drawn at all
+	/**
+	 * Changes horizontal scale marks generation.
+	 * With this flag equal to `true`, marks of the same weight are either all drawn or none are drawn at all.
 	 */
 	uniformDistribution: boolean;
->>>>>>> c0e6ac41
 }
 
 export interface ITimeScale {
