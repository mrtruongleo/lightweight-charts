import { PricedValue } from '../model/price-scale';
import { SeriesItemsIndexesRange, TimedValue, TimePointIndex } from '../model/time-data';

import { BitmapCoordinatesPaneRenderer } from './bitmap-coordinates-pane-renderer';
import { BitmapCoordsRenderingScope } from './canvas-rendering-target';

const showSpacingMinimalBarWidth = 1;
const alignToMinimalWidthLimit = 4;

export interface HistogramItem extends PricedValue, TimedValue {
	barColor: string;
}

export interface PaneRendererHistogramData {
	items: HistogramItem[];

	barSpacing: number;
	histogramBase: number;

	visibleRange: SeriesItemsIndexesRange | null;
}

interface PrecalculatedItemCoordinates {
	left: number;
	right: number;
	roundedCenter: number;
	center: number;
	time: TimePointIndex;
}

export class PaneRendererHistogram extends BitmapCoordinatesPaneRenderer {
	private _data: PaneRendererHistogramData | null = null;
	private _precalculatedCache: PrecalculatedItemCoordinates[] = [];

	public setData(data: PaneRendererHistogramData): void {
		this._data = data;
		this._precalculatedCache = [];
	}

	protected override _drawImpl({ context: ctx, horizontalPixelRatio, verticalPixelRatio }: BitmapCoordsRenderingScope): void {
		if (this._data === null || this._data.items.length === 0 || this._data.visibleRange === null) {
			return;
		}
		if (!this._precalculatedCache.length) {
			this._fillPrecalculatedCache(horizontalPixelRatio);
		}

		const tickWidth = Math.max(1, Math.floor(verticalPixelRatio));
		const histogramBase = Math.round((this._data.histogramBase) * verticalPixelRatio);
		const topHistogramBase = histogramBase - Math.floor(tickWidth / 2);
		const bottomHistogramBase = topHistogramBase + tickWidth;

		for (let i = this._data.visibleRange.from; i < this._data.visibleRange.to; i++) {
			const item = this._data.items[i];
			const current = this._precalculatedCache[i - this._data.visibleRange.from];
<<<<<<< HEAD
			const y = Math.round(item.y * verticalPixelRatio);
			ctx.fillStyle = item.color;
=======
			const y = Math.round(item.y * pixelRatio);
			ctx.fillStyle = item.barColor;
>>>>>>> 6d8d907a

			let top: number;
			let bottom: number;

			if (y <= topHistogramBase) {
				top = y;
				bottom = bottomHistogramBase;
			} else {
				top = topHistogramBase;
				bottom = y - Math.floor(tickWidth / 2) + tickWidth;
			}

			ctx.fillRect(current.left, top, current.right - current.left + 1, bottom - top);
		}
	}

	// eslint-disable-next-line complexity
	private _fillPrecalculatedCache(pixelRatio: number): void {
		if (this._data === null || this._data.items.length === 0 || this._data.visibleRange === null) {
			this._precalculatedCache = [];
			return;
		}
		const spacing = Math.ceil(this._data.barSpacing * pixelRatio) <= showSpacingMinimalBarWidth ? 0 : Math.max(1, Math.floor(pixelRatio));
		const columnWidth = Math.round(this._data.barSpacing * pixelRatio) - spacing;

		this._precalculatedCache = new Array(this._data.visibleRange.to - this._data.visibleRange.from);

		for (let i = this._data.visibleRange.from; i < this._data.visibleRange.to; i++) {
			const item = this._data.items[i];
			// force cast to avoid ensureDefined call
			const x = Math.round(item.x * pixelRatio);
			let left: number;
			let right: number;

			if (columnWidth % 2) {
				const halfWidth = (columnWidth - 1) / 2;
				left = x - halfWidth;
				right = x + halfWidth;
			} else {
				// shift pixel to left
				const halfWidth = columnWidth / 2;
				left = x - halfWidth;
				right = x + halfWidth - 1;
			}
			this._precalculatedCache[i - this._data.visibleRange.from] = {
				left,
				right,
				roundedCenter: x,
				center: (item.x * pixelRatio),
				time: item.time,
			};
		}

		// correct positions
		for (let i = this._data.visibleRange.from + 1; i < this._data.visibleRange.to; i++) {
			const current = this._precalculatedCache[i - this._data.visibleRange.from];
			const prev = this._precalculatedCache[i - this._data.visibleRange.from - 1];
			if (current.time !== prev.time + 1) {
				continue;
			}
			if (current.left - prev.right !== (spacing + 1)) {
				// have to align
				if (prev.roundedCenter > prev.center) {
					// prev wasshifted to left, so add pixel to right
					prev.right = current.left - spacing - 1;
				} else {
					// extend current to left
					current.left = prev.right + spacing + 1;
				}
			}
		}

		let minWidth = Math.ceil(this._data.barSpacing * pixelRatio);
		for (let i = this._data.visibleRange.from; i < this._data.visibleRange.to; i++) {
			const current = this._precalculatedCache[i - this._data.visibleRange.from];
			// this could happen if barspacing < 1
			if (current.right < current.left) {
				current.right = current.left;
			}
			const width = current.right - current.left + 1;
			minWidth = Math.min(width, minWidth);
		}

		if (spacing > 0 && minWidth < alignToMinimalWidthLimit) {
			for (let i = this._data.visibleRange.from; i < this._data.visibleRange.to; i++) {
				const current = this._precalculatedCache[i - this._data.visibleRange.from];
				const width = current.right - current.left + 1;
				if (width > minWidth) {
					if (current.roundedCenter > current.center) {
						current.right -= 1;
					} else {
						current.left += 1;
					}
				}
			}
		}
	}
}<|MERGE_RESOLUTION|>--- conflicted
+++ resolved
@@ -53,13 +53,8 @@
 		for (let i = this._data.visibleRange.from; i < this._data.visibleRange.to; i++) {
 			const item = this._data.items[i];
 			const current = this._precalculatedCache[i - this._data.visibleRange.from];
-<<<<<<< HEAD
 			const y = Math.round(item.y * verticalPixelRatio);
-			ctx.fillStyle = item.color;
-=======
-			const y = Math.round(item.y * pixelRatio);
 			ctx.fillStyle = item.barColor;
->>>>>>> 6d8d907a
 
 			let top: number;
 			let bottom: number;
